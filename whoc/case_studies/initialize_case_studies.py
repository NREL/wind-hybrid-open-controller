--- conflicted
+++ resolved
@@ -33,33 +33,7 @@
 
 # sequential_pyopt is best solver, stochastic is best preview type
 case_studies = {
-<<<<<<< HEAD
-    "baseline_controllers_preview_flasc_perfect": {"controller_dt": {"group": 1, "vals": [60]},
-                                    # "case_names": {"group": 1, "vals": ["LUT", "Greedy"]},
-                                    #"controller_class": {"group": 1, "vals": ["LookupBasedWakeSteeringController", "GreedyController"]},
-                                    #"target_turbine_indices": {"group": 1, "vals": [[6,4], [6]]},
-                                    #"use_filtered_wind_dir": {"group": 1, "vals": [True, True]},
-                                    #"use_lut_filtered_wind_dir": {"group": 1, "vals": [True, True]},
-                                    #"group": 1, "vals": [120]},
-                                    #"case_names": {"group": 1, "vals": ["Greedy"]},
-                                    "controller_class": {"group": 1, "vals": ["GreedyController"]},
-                                    "use_filtered_wind_dir": {"group": 1, "vals": [True]},
-                                    "use_lut_filtered_wind_dir": {"group": 1, "vals": [True]},
-                                    "target_turbine_indices": {"group": 1, "vals": ["6"]},
-                                    # "group": 1, "vals": [120]},
-                                    # "case_names": {"group": 1, "vals": ["LUT"]},
-                                    # "controller_class": {"group": 1, "vals": ["LookupBasedWakeSteeringController"]},
-                                    # "use_filtered_wind_dir": {"group": 1, "vals": [True]},
-                                    # "use_lut_filtered_wind_dir": {"group": 1, "vals": [True]},
-                                    "simulation_dt": {"group": 0, "vals": [60]},
-                                    "floris_input_file": {"group": 0, "vals": ["../../examples/inputs/smarteole_farm.yaml"]},
-                                    "lut_path": {"group": 0, "vals": ["../../examples/inputs/smarteole_farm_lut.csv"]},
-                                    "uncertain": {"group": 3, "vals": [False, False, False, False]},
-                                    "wind_forecast_class": {"group": 3, "vals": ["PerfectForecast", "KalmanFilterForecast", "PersistenceForecast", "SVRForecast"]},
-                                    "prediction_timedelta": {"group": 4, "vals": [90]},
-                                    "yaw_limits": {"group": 0, "vals": [15]}
-                                    },                                    
-=======
+                                
     "baseline_controllers_preview_flasc_perfect": {
                                     # "controller_dt": {"group": 1, "vals": [120, 120]},
                                     # # "case_names": {"group": 1, "vals": ["LUT", "Greedy"]},
@@ -80,7 +54,6 @@
                                     "prediction_timedelta": {"group": 4, "vals": [60]},
                                     "yaw_limits": {"group": 0, "vals": ["-15,15"]}
                                     },
->>>>>>> 106ec8d6
     "baseline_controllers_preview_flasc": {"controller_dt": {"group": 1, "vals": [120, 120]},
                                     # "case_names": {"group": 1, "vals": ["LUT", "Greedy"]},
                                     "controller_class": {"group": 1, "vals": ["LookupBasedWakeSteeringController", "GreedyController"]},
@@ -576,19 +549,6 @@
                         input_dicts[start_case_idx + c][property_group][property_name] = property_value
                 else:
                     input_dicts[start_case_idx + c][property_name] = property_value
-<<<<<<< HEAD
-                
-            if (input_dicts[start_case_idx + c]["controller"]["target_turbine_indices"] is not None):
-                if isinstance(input_dicts[start_case_idx + c]["controller"]["target_turbine_indices"], str):
-                    input_dicts[start_case_idx + c]["controller"]["target_turbine_indices"] = [int(i) for i in input_dicts[start_case_idx + c]["controller"]["target_turbine_indices"].split(",")]
-                # need to change num_turbines, floris_input_file, lut_path
-                input_dicts[start_case_idx + c]["controller"]["target_turbine_indices"] = sorted(set(input_dicts[start_case_idx + c]["controller"]["target_turbine_indices"]))
-                input_dicts[start_case_idx + c]["controller"]["num_turbines"] = num_target_turbines
-                input_dicts[start_case_idx + c]["controller"]["lut_path"] = os.path.join(
-                    os.path.dirname(input_dicts[start_case_idx + c]["controller"]["lut_path"]), 
-                    f"lut_{num_target_turbines}.csv")
-=======
->>>>>>> 106ec8d6
             
             assert input_dicts[start_case_idx + c]["controller"]["controller_dt"] <= stoptime
              
