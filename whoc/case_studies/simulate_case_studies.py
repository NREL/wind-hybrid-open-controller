--- conflicted
+++ resolved
@@ -329,33 +329,6 @@
         **{
             f"TurbineWindDir_{idx2tid_mapping[i]}": turbine_wind_dir_ts[:, i] for i in range(ctrl.n_turbines)
         },
-<<<<<<< HEAD
-=======
-        # **{
-        #     f"TargetTurbineWindSpeedHorz_{idx2tid_mapping[i]}": turbine_wind_mag_ts[:, i] * np.sin(np.deg2rad(180+turbine_wind_dir_ts[:, i])) for i in range(ctrl.n_turbines)
-        # },
-        # **{
-        #     f"TargetTurbineWindSpeedVert_{idx2tid_mapping[i]}": turbine_wind_mag_ts[:, i] * np.cos((np.deg2rad(180+turbine_wind_dir_ts[:, i]))) for i in range(ctrl.n_turbines)
-        # },
-        **{
-            f"TrueTurbineWindSpeedHorz_{idx2tid_mapping[i]}": kwargs["wind_field_ts"][f"ws_horz_{idx2tid_mapping[i]}"].to_numpy()[:yaw_angles_ts.shape[0]] for i in range(fi_full.n_turbines)
-        },
-        **{
-            f"TrueTurbineWindSpeedVert_{idx2tid_mapping[i]}": kwargs["wind_field_ts"][f"ws_vert_{idx2tid_mapping[i]}"].to_numpy()[:yaw_angles_ts.shape[0]] for i in range(fi_full.n_turbines)
-        },
-        **{
-            f"PredictedTurbineWindSpeedHorz_{idx2tid_mapping[i]}": predicted_turbine_wind_speed_horz_ts[:, i] for i in range(fi_full.n_turbines)
-        },
-        **{
-            f"PredictedTurbineWindSpeedVert_{idx2tid_mapping[i]}": predicted_turbine_wind_speed_vert_ts[:, i] for i in range(fi_full.n_turbines)
-        },
-        **{
-            f"StddevTurbineWindSpeedHorz_{idx2tid_mapping[i]}": stddev_turbine_wind_speed_horz_ts[:, i] for i in range(fi_full.n_turbines)
-        },
-        **{
-            f"StddevTurbineWindSpeedVert_{idx2tid_mapping[i]}": stddev_turbine_wind_speed_vert_ts[:, i] for i in range(fi_full.n_turbines)
-        },
->>>>>>> 423ac35c
         # **{
         #     f"PredictedTurbineWindMag_{idx2tid_mapping[i]}": predicted_turbine_wind_mag_ts[:, i] for i in range(fi_full.n_turbines)
         # },
