--- conflicted
+++ resolved
@@ -163,11 +163,7 @@
              
         # if not enough wind data has been collected to filter with, or we are not using filtered data, just get the most recent wind measurements
         if self.current_time < self.lpf_start_time or not self.use_filt:
-<<<<<<< HEAD
             wind = forecasted_wind_field.iloc[-1] if self.wind_forecast else current_measurements.iloc[0]
-=======
-            wind = single_forecasted_wind_field.iloc[0] if self.wind_forecast else current_measurements
->>>>>>> 423ac35c
             wind_dirs = 180.0 + np.rad2deg(np.arctan2(
                 wind[self.mean_ws_horz_cols].values.astype(float), 
                 wind[self.mean_ws_vert_cols].values.astype(float)))
@@ -205,12 +201,7 @@
                     logging.info(f"filtered current wind directions = {wind_dirs[-1, self.sorted_tids]}")
             
         # only get wind_dirs corresponding to target_turbine_ids
-<<<<<<< HEAD
         wind_dirs = wind_dirs[self.sorted_tids]
-=======
-        if self.target_turbine_indices != "all":
-            wind_dirs = wind_dirs[-1, self.sorted_tids]
->>>>>>> 423ac35c
             
         current_yaw_setpoints = self.controls_dict["yaw_angles"]
 
