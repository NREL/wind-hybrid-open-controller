import numpy as np

from whoc.controllers.controller_base import ControllerBase


class HybridSupervisoryControllerBaseline(ControllerBase):
    def __init__(
            self,
            interface,
            input_dict,
            wind_controller=None,
            solar_controller=None,
            battery_controller=None,
            verbose=False
        ):
        super().__init__(interface, verbose=verbose)

        self.dt = input_dict["dt"]  # Won't be needed here, but generally good to have

        # Assign the individual asset controllers
        self.wind_controller = wind_controller
        self.solar_controller = solar_controller
        self.battery_controller = battery_controller

        self._has_solar_controller = solar_controller is not None
        self._has_wind_controller = wind_controller is not None
        self._has_battery_controller = battery_controller is not None

        # Must provide a controller for one type of generation
        if not self._has_wind_controller and not self._has_solar_controller:
            raise ValueError(
                "The HybridSupervisoryControllerBaseline requires that either a solar_controller"
                " or a wind_controller be provided."
            )

        # Set constants
        py_sims = list(input_dict["py_sims"].keys())
        if self.battery_controller:
            battery_name = [ps for ps in py_sims if "battery" in ps][0]
            self.battery_charge_rate = input_dict["py_sims"][battery_name]["charge_rate"]*1000
        else:
            self.battery_charge_rate = 0
        # Change battery charge rate to kW

        # Initialize Power references
        self.wind_reference = 0
        self.solar_reference = 0
        self.battery_reference = 0

        self.prev_wind_power = 0
        self.prev_solar_power = 0

    def compute_controls(self):
        # Run supervisory control logic
        wind_reference, solar_reference, battery_reference = self.supervisory_control()

        # Package the controls for the individual controllers, step, and return
        self.controls_dict = {}
        if self._has_wind_controller:
            self.wind_controller.measurements_dict["wind_power_reference"] = wind_reference
            self.wind_controller.measurements_dict["turbine_powers"] = (
                self.measurements_dict["wind_turbine_powers"]
            )
            self.wind_controller.compute_controls()
            self.controls_dict["wind_power_setpoints"] = (
                self.wind_controller.controls_dict["power_setpoints"]
            )
        if self._has_solar_controller:
            self.solar_controller.measurements_dict["solar_power_reference"] = solar_reference
            self.solar_controller.compute_controls()
            self.controls_dict["solar_power_setpoint"] = (
                self.solar_controller.controls_dict["power_setpoint"]
            )
        if self._has_battery_controller:
            self.battery_controller.measurements_dict.update({
                "time": self.measurements_dict["time"],
                "power_reference": battery_reference,
                "battery_power": self.measurements_dict["battery_power"],
                "battery_soc": self.measurements_dict["battery_soc"]
            })
            self.battery_controller.compute_controls()
            self.controls_dict["battery_power_setpoint"] = (
                self.battery_controller.controls_dict["power_setpoint"]
            )

        return None

    def supervisory_control(self):
        # Extract measurements sent
        time = self.measurements_dict["time"] # noqa: F841 
        if self._has_wind_controller:
            wind_power = np.array(self.measurements_dict["wind_turbine_powers"]).sum()
            wind_speed = self.measurements_dict["wind_speed"] # noqa: F841
        else:
            wind_power = 0
            wind_speed = 0 # noqa: F841

        if self._has_solar_controller:
            solar_power = self.measurements_dict["solar_power"]
            solar_dni = self.measurements_dict["solar_dni"] # direct normal irradiance # noqa: F841
            solar_aoi = self.measurements_dict["solar_aoi"] # angle of incidence # noqa: F841
        else:
            solar_power = 0
            solar_dni = 0 # noqa: F841
            solar_aoi = 0 # noqa: F841

        if self._has_battery_controller:
            battery_power = self.measurements_dict["battery_power"]
            battery_soc = self.measurements_dict["battery_soc"]
        else:
            battery_power = 0
            battery_soc = 0

        plant_power_reference = self.measurements_dict["plant_power_reference"]

        # Filter the wind and solar power measurements to reduce noise and improve closed-loop
        # controller damping
        a = 0.1
        wind_power = (1-a)*self.prev_wind_power + a*wind_power
        solar_power = (1-a)*self.prev_solar_power + a*solar_power

        # Temporary print statements (note that negative battery indicates discharging)
        print("Measured powers (wind, solar, battery):", wind_power, solar_power, battery_power)
        print("Reference power:", plant_power_reference)

        # Calculate battery reference value
        if self._has_battery_controller:
            battery_reference = plant_power_reference - (wind_power + solar_power)
        else:
            battery_reference = 0

        # Decide control gain:
        if (wind_power + solar_power) < (plant_power_reference+self.battery_charge_rate)\
            and battery_power < 0:
            if battery_soc>0.89:
                K = ((wind_power + solar_power) - plant_power_reference) / 2
            else:
                K = ((wind_power+solar_power) - (plant_power_reference+self.battery_charge_rate))/2
        else:
            K = ((wind_power + solar_power) - plant_power_reference) / 2

        if not (self._has_wind_controller & self._has_solar_controller):
            # Only one type of generation available, double the control gain
            K = 2*K

        if (wind_power + solar_power) > (plant_power_reference+self.battery_charge_rate) or \
            ((wind_power + solar_power) > (plant_power_reference) and battery_soc>0.89):
            
            # go down
            wind_reference = wind_power - K
            solar_reference = solar_power - K
        else: 
            # go up
            # Is the resource saturated?
            if self.solar_reference > (self.prev_solar_power+0.05*self.solar_reference):
                solar_reference = self.solar_reference
            else:
                # If not, ask for more power
                solar_reference = solar_power - K

            if self.wind_reference > (self.prev_wind_power+0.05*self.wind_reference):
                wind_reference = self.wind_reference
            else:
                wind_reference = wind_power - K

        # Reset references for invalid controllers
        if not self._has_wind_controller:
            wind_reference = 0
        if not self._has_solar_controller:
            solar_reference = 0

        print(
            "Power reference values (wind, solar, battery)",
            wind_reference, solar_reference, battery_reference
        )

        self.prev_solar_power = solar_power
        self.prev_wind_power = wind_power
        self.wind_reference = wind_reference
        self.solar_reference = solar_reference
        self.battery_reference = battery_reference

<<<<<<< HEAD
        # # Placeholder for supervisory control logic
        # wind_reference = 20000 # kW
        # solar_reference = 5000 # kW, not currently working
        # battery_reference = -30 # kW, Negative requests discharging, positive requests charging

        return wind_reference, solar_reference, battery_reference

class HybridSupervisoryControllerBaseline_ForecastDemo(HybridSupervisoryControllerBaseline):

    def return_forecast(self):
        return self.measurements_dict["forecast"]

    def compute_controls(self):

        forecast = self.return_forecast()
        print("Demo forecast:", forecast) # print statement eventually can be removed

        # Predictive controller code to be put here, and may replace super().compute_controls()

        return super().compute_controls()
=======
        return wind_reference, solar_reference, battery_reference
>>>>>>> 259b63a2
<|MERGE_RESOLUTION|>--- conflicted
+++ resolved
@@ -180,12 +180,6 @@
         self.solar_reference = solar_reference
         self.battery_reference = battery_reference
 
-<<<<<<< HEAD
-        # # Placeholder for supervisory control logic
-        # wind_reference = 20000 # kW
-        # solar_reference = 5000 # kW, not currently working
-        # battery_reference = -30 # kW, Negative requests discharging, positive requests charging
-
         return wind_reference, solar_reference, battery_reference
 
 class HybridSupervisoryControllerBaseline_ForecastDemo(HybridSupervisoryControllerBaseline):
@@ -200,7 +194,4 @@
 
         # Predictive controller code to be put here, and may replace super().compute_controls()
 
-        return super().compute_controls()
-=======
-        return wind_reference, solar_reference, battery_reference
->>>>>>> 259b63a2
+        return super().compute_controls()