--- conflicted
+++ resolved
@@ -34,7 +34,6 @@
 
         time = hercules_dict["time"]
 
-<<<<<<< HEAD
         # Defaults for external signals
         plant_power_reference = POWER_SETPOINT_DEFAULT
         forecast = {}
@@ -48,25 +47,15 @@
                 if "forecast" in k != "wind_power_reference":
                     forecast[k] = hercules_dict["external_signals"][k]
 
-=======
-        if ("external_signals" in hercules_dict
-            and "plant_power_reference" in hercules_dict["external_signals"]):
-            plant_power_reference = hercules_dict["external_signals"]["plant_power_reference"]
-        else:
-            plant_power_reference = POWER_SETPOINT_DEFAULT
->>>>>>> 259b63a2
         measurements = {
             "time": time,
             "plant_power_reference": plant_power_reference,
-<<<<<<< HEAD
             "battery_power": hercules_dict["py_sims"][self.battery_name]["outputs"]["power"],
             "battery_soc": hercules_dict["py_sims"][self.battery_name]["outputs"]["soc"],
             "solar_power": hercules_dict["py_sims"][self.solar_name]["outputs"]["power_mw"] * 1000,
             "solar_dni": hercules_dict["py_sims"][self.solar_name]["outputs"]["dni"],
             "solar_aoi": hercules_dict["py_sims"][self.solar_name]["outputs"]["aoi"],
             "forecast": forecast,
-=======
->>>>>>> 259b63a2
         } 
 
         if self._has_wind_component:
