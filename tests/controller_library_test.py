import numpy as np
import pandas as pd
import pytest

# import pandas as pd
from whoc.controllers import (
    BatteryController,
    BatteryPassthroughController,
    HybridSupervisoryControllerBaseline,
    HybridSupervisoryControllerBaseline_ForecastDemo,
    LookupBasedWakeSteeringController,
    SolarPassthroughController,
    WindFarmPowerDistributingController,
    WindFarmPowerTrackingController,
)
from whoc.controllers.wind_farm_power_tracking_controller import POWER_SETPOINT_DEFAULT
from whoc.interfaces import (
    HerculesADInterface,
    HerculesBatteryInterface,
    HerculesHybridADInterface,
)
from whoc.interfaces.interface_base import InterfaceBase


class StandinInterface(InterfaceBase):
    """
    Empty class to test controllers.
    """

    def __init__(self):
        super().__init__()

    def get_measurements(self):
        pass

    def check_controls(self):
        pass

    def send_controls(self):
        pass


test_hercules_dict = {
    "dt": 1,
    "time": 0,
    "controller": {"num_turbines": 2, "initial_conditions": {"yaw": [270.0, 270.0]}},
    "hercules_comms": {
        "amr_wind": {
            "test_farm": {
                "turbine_wind_directions": [271.0, 272.5],
                "turbine_powers": [4000.0, 4001.0],
                "wind_speed": 10.0,
            }
        }
    },
    "py_sims": {
        "test_battery": {
            "outputs": {"power": 10.0, "soc": 0.3},
            "charge_rate":20,
            "discharge_rate":20
        },
        "test_solar": {"outputs": {"power_mw": 1.0, "dni": 1000.0, "aoi": 30.0}},
        "inputs": {},
    },
    "external_signals": {"wind_power_reference": 1000.0, "plant_power_reference": 1000.0},
}


def test_controller_instantiation():
    """
    Tests whether all controllers can be imported correctly and that they
    each implement the required methods specified by ControllerBase.
    """
    test_interface = StandinInterface()

    _ = LookupBasedWakeSteeringController(interface=test_interface, input_dict=test_hercules_dict)
    _ = WindFarmPowerDistributingController(interface=test_interface, input_dict=test_hercules_dict)
    _ = WindFarmPowerTrackingController(interface=test_interface, input_dict=test_hercules_dict)
<<<<<<< HEAD
    _ = HybridSupervisoryControllerBaseline(interface=test_interface, input_dict=test_hercules_dict)
    _ = HybridSupervisoryControllerBaseline_ForecastDemo(
        interface=test_interface, input_dict=test_hercules_dict
    )
=======
    _ = HybridSupervisoryControllerBaseline(
        interface=test_interface,
        input_dict=test_hercules_dict,
        wind_controller=1, # Override error raised for empty controllers
    )
    _ = SolarPassthroughController(interface=test_interface, input_dict=test_hercules_dict)
    _ = BatteryPassthroughController(interface=test_interface, input_dict=test_hercules_dict)
    _ = BatteryController(interface=test_interface, input_dict=test_hercules_dict)
>>>>>>> 259b63a2


def test_LookupBasedWakeSteeringController():
    test_interface = HerculesADInterface(test_hercules_dict)

    # No lookup table passed; simply passes through wind direction to yaw angles
    test_controller = LookupBasedWakeSteeringController(
        interface=test_interface,
        input_dict=test_hercules_dict
    )

    # Check that the controller can be stepped
    test_hercules_dict["time"] = 20
    test_hercules_dict_out = test_controller.step(input_dict=test_hercules_dict)
    test_angles = np.array(
        test_hercules_dict_out["hercules_comms"]["amr_wind"]["test_farm"]["turbine_yaw_angles"]
    )
    wind_directions = np.array(
        test_hercules_dict["hercules_comms"]["amr_wind"]["test_farm"]["turbine_wind_directions"]
    )
    assert np.allclose(test_angles, wind_directions)

    # Lookup table that specified 20 degree offset for T000, 10 degree offset for T001 for all
    # wind directions
    test_offsets = np.array([20.0, 10.0])
    df_opt_test = pd.DataFrame(data={
        "wind_direction":[220.0, 320.0, 220.0, 320.0],
        "wind_speed":[0.0, 0.0, 20.0, 20.0],
        "yaw_angles_opt":[test_offsets]*4,
        "turbulence_intensity":[0.06]*4
    })
    test_controller = LookupBasedWakeSteeringController(
        interface=test_interface,
        input_dict=test_hercules_dict,
        df_yaw=df_opt_test
    )

    test_hercules_dict["time"] = 20
    test_hercules_dict_out = test_controller.step(input_dict=test_hercules_dict)
    test_angles = np.array(
        test_hercules_dict_out["hercules_comms"]["amr_wind"]["test_farm"]["turbine_yaw_angles"]
    )
    wind_directions = np.array(
        test_hercules_dict["hercules_comms"]["amr_wind"]["test_farm"]["turbine_wind_directions"]
    )
    assert np.allclose(test_angles, wind_directions - test_offsets)

def test_WindFarmPowerDistributingController():
    test_interface = HerculesADInterface(test_hercules_dict)
    test_controller = WindFarmPowerDistributingController(
        interface=test_interface,
        input_dict=test_hercules_dict
    )

    # Default behavior when no power reference is given
    test_hercules_dict["time"] = 20
    test_hercules_dict["external_signals"] = {}
    test_hercules_dict_out = test_controller.step(input_dict=test_hercules_dict)
    test_power_setpoints = np.array(
        test_hercules_dict_out["hercules_comms"]["amr_wind"]["test_farm"]["turbine_power_setpoints"]
    )
    assert np.allclose(
        test_power_setpoints,
        POWER_SETPOINT_DEFAULT/test_hercules_dict["controller"]["num_turbines"],
    )

    # Test with power reference
    test_hercules_dict["external_signals"]["wind_power_reference"] = 1000
    test_hercules_dict_out = test_controller.step(input_dict=test_hercules_dict)
    test_power_setpoints = np.array(
        test_hercules_dict_out["hercules_comms"]["amr_wind"]["test_farm"]["turbine_power_setpoints"]
    )
    assert np.allclose(test_power_setpoints, 500)
    
def test_WindFarmPowerTrackingController():
    test_interface = HerculesADInterface(test_hercules_dict)
    test_controller = WindFarmPowerTrackingController(
        interface=test_interface,
        input_dict=test_hercules_dict
    )

    # Test no change to power setpoints if producing desired power
    test_hercules_dict["external_signals"]["wind_power_reference"] = 1000
    test_hercules_dict["hercules_comms"]["amr_wind"]["test_farm"]["turbine_powers"] = [500, 500]
    test_hercules_dict_out = test_controller.step(input_dict=test_hercules_dict)
    test_power_setpoints = np.array(
        test_hercules_dict_out["hercules_comms"]["amr_wind"]["test_farm"]["turbine_power_setpoints"]
    )
    assert np.allclose(test_power_setpoints, 500)

    # Test if power exceeds farm reference, power setpoints are reduced
    test_hercules_dict["hercules_comms"]["amr_wind"]["test_farm"]["turbine_powers"] = [600, 600]
    test_hercules_dict_out = test_controller.step(input_dict=test_hercules_dict)
    test_power_setpoints = np.array(
        test_hercules_dict_out["hercules_comms"]["amr_wind"]["test_farm"]["turbine_power_setpoints"]
    )
    assert (
        test_power_setpoints
        <= test_hercules_dict["hercules_comms"]["amr_wind"]["test_farm"]["turbine_powers"]
    ).all()

    # Test if power is less than farm reference, power setpoints are increased
    test_hercules_dict["hercules_comms"]["amr_wind"]["test_farm"]["turbine_powers"] = [550, 400]
    test_hercules_dict_out = test_controller.step(input_dict=test_hercules_dict)
    test_power_setpoints = np.array(
        test_hercules_dict_out["hercules_comms"]["amr_wind"]["test_farm"]["turbine_power_setpoints"]
    )
    assert (
        test_power_setpoints
        >= test_hercules_dict["hercules_comms"]["amr_wind"]["test_farm"]["turbine_powers"]
    ).all()

    # Test that more aggressive control leads to faster response
    test_controller = WindFarmPowerTrackingController(
        interface=test_interface,
        input_dict=test_hercules_dict,
        proportional_gain=2
    )
    test_hercules_dict["hercules_comms"]["amr_wind"]["test_farm"]["turbine_powers"] = [600, 600]
    test_hercules_dict_out = test_controller.step(input_dict=test_hercules_dict)
    test_power_setpoints_a = np.array(
        test_hercules_dict_out["hercules_comms"]["amr_wind"]["test_farm"]["turbine_power_setpoints"]
    )
    assert (test_power_setpoints_a < test_power_setpoints).all()

def test_HybridSupervisoryControllerBaseline():
    test_interface = HerculesHybridADInterface(test_hercules_dict)

    # Establish lower controllers
    wind_controller = WindFarmPowerTrackingController(test_interface, test_hercules_dict)
    solar_controller = SolarPassthroughController(test_interface, test_hercules_dict)
    battery_controller = BatteryPassthroughController(test_interface, test_hercules_dict)

    test_controller = HybridSupervisoryControllerBaseline(
        interface=test_interface,
        input_dict=test_hercules_dict,
        wind_controller=wind_controller,
        solar_controller=solar_controller,
        battery_controller=battery_controller
    )

    solar_current = 800 
    wind_current = [600, 300]
    power_ref = 1000

    # Simply test the supervisory_control method, for the time being
    test_hercules_dict["external_signals"]["plant_power_reference"] = power_ref
    test_hercules_dict["hercules_comms"]["amr_wind"]["test_farm"]["turbine_powers"] = wind_current
    test_hercules_dict["py_sims"]["test_solar"]["outputs"]["power_mw"] = solar_current / 1e3
    test_controller.prev_solar_power = solar_current # To override filtering
    test_controller.prev_wind_power = sum(wind_current) # To override filtering

    test_controller.step(test_hercules_dict) # Run the controller once to update measurements
    supervisory_control_output = test_controller.supervisory_control()

    # Expected outputs
    wind_solar_current = sum(wind_current)+solar_current
    wind_power_cmd = 20000/2 + sum(wind_current)-(wind_solar_current - power_ref)/2
    solar_power_cmd = 20000/2 + solar_current-(wind_solar_current - power_ref)/2
    battery_power_cmd = power_ref - wind_solar_current

    assert np.allclose(
            supervisory_control_output,
            [wind_power_cmd, solar_power_cmd, battery_power_cmd]
        ) # To charge battery

def test_HybridSupervisoryControllerBaseline_subsets():
    """
    Tests that the HybridSupervisoryControllerBaseline can be run with only
    some of the wind, solar, and battery controllers.
    """
    test_interface = HerculesHybridADInterface(test_hercules_dict)

    # Establish lower controllers
    wind_controller = WindFarmPowerTrackingController(test_interface, test_hercules_dict)
    solar_controller = SolarPassthroughController(test_interface, test_hercules_dict)
    battery_controller = BatteryPassthroughController(test_interface, test_hercules_dict)

    ## First, try with wind and solar only
    test_controller = HybridSupervisoryControllerBaseline(
        interface=test_interface,
        input_dict=test_hercules_dict,
        wind_controller=wind_controller,
        solar_controller=solar_controller,
        battery_controller=None
    )

    solar_current = 800 
    wind_current = [600, 300]
    power_ref = 1000

    # Simply test the supervisory_control method, for the time being
    test_hercules_dict["external_signals"]["plant_power_reference"] = power_ref
    test_hercules_dict["hercules_comms"]["amr_wind"]["test_farm"]["turbine_powers"] = wind_current
    test_hercules_dict["py_sims"]["test_solar"]["outputs"]["power_mw"] = solar_current / 1e3
    test_controller.prev_solar_power = solar_current # To override filtering
    test_controller.prev_wind_power = sum(wind_current) # To override filtering

    test_controller.step(test_hercules_dict) # Run the controller once to update measurements
    supervisory_control_output = test_controller.supervisory_control()

    wind_solar_current = sum(wind_current)+solar_current
    wind_power_cmd = sum(wind_current)-(wind_solar_current - power_ref)/2
    solar_power_cmd = solar_current-(wind_solar_current - power_ref)/2
    battery_power_cmd = 0 # No battery controller!

    assert np.allclose(
            supervisory_control_output,
            [wind_power_cmd, solar_power_cmd, battery_power_cmd]
<<<<<<< HEAD
        ) # To charge battery

def test_HybridSupervisoryControllerBaseline_ForecastDemo():
    test_interface = HerculesHybridADInterface(test_hercules_dict)

    test_controller = HybridSupervisoryControllerBaseline_ForecastDemo(
        interface=test_interface, input_dict=test_hercules_dict
    )

    test_controller.step(test_hercules_dict)
    # test_hercules_dict doesn't have forecast data, so should return empty dict
    assert test_controller.return_forecast() == {}

    # Add forecast data to test_hercules_dict
    test_forecast_dict = {
        "forecast_ws_mean_0": 8.0,
        "forecast_ws_mean_1": 8.1,
        "forecast_ws_std_0": 2.0,
        "forecast_ws_std_1": 2.1,
        "ws_median_0": 0.0, # Doesn't contain "forecast", will be ignored
    }
    test_hercules_dict["external_signals"] = test_forecast_dict
    test_controller.step(test_hercules_dict)
    forecast_dict = test_controller.return_forecast()

    del test_forecast_dict["ws_median_0"]

    assert forecast_dict == test_forecast_dict
=======
        )

    ## Next, wind and battery only
    test_controller = HybridSupervisoryControllerBaseline(
        interface=test_interface,
        input_dict=test_hercules_dict,
        wind_controller=wind_controller,
        solar_controller=None,
        battery_controller=battery_controller
    )

    test_controller.prev_solar_power = 0
    test_controller.prev_wind_power = sum(wind_current) # To override filtering
    test_controller.step(test_hercules_dict) # Run the controller once to update measurements
    supervisory_control_output = test_controller.supervisory_control()

    wind_power_cmd = 20000 + power_ref
    solar_power_cmd = 0 # No solar controller!
    battery_power_cmd = power_ref - sum(wind_current)

    assert np.allclose(
        supervisory_control_output,
        [wind_power_cmd, solar_power_cmd, battery_power_cmd]
    )

    ## Finally, solar and battery only
    test_controller = HybridSupervisoryControllerBaseline(
        interface=test_interface,
        input_dict=test_hercules_dict,
        wind_controller=None,
        solar_controller=solar_controller,
        battery_controller=battery_controller
    )

    test_controller.prev_solar_power = solar_current # To override filtering
    test_controller.prev_wind_power = 0
    test_controller.step(test_hercules_dict) # Run the controller once to update measurements
    supervisory_control_output = test_controller.supervisory_control()

    wind_power_cmd = 0 # No wind controller!
    solar_power_cmd = 20000 + power_ref
    battery_power_cmd = power_ref - solar_current

    assert np.allclose(
        supervisory_control_output,
        [wind_power_cmd, solar_power_cmd, battery_power_cmd]
    )

    ## Either wind or solar controller must be defined
    with pytest.raises(ValueError):
        _ = HybridSupervisoryControllerBaseline(
            interface=test_interface,
            input_dict=test_hercules_dict,
            wind_controller=None,
            solar_controller=None,
            battery_controller=battery_controller
        )

    ## Only wind controller
    test_controller = HybridSupervisoryControllerBaseline(
        interface=test_interface,
        input_dict=test_hercules_dict,
        wind_controller=wind_controller,
        solar_controller=None,
        battery_controller=None
    )

    test_controller.prev_solar_power = 0
    test_controller.prev_wind_power = sum(wind_current) # To override filtering
    test_controller.step(test_hercules_dict) # Run the controller once to update measurements
    supervisory_control_output = test_controller.supervisory_control()

    wind_power_cmd = power_ref
    solar_power_cmd = 0 # No solar controller!
    battery_power_cmd = 0 # No battery controller!

    assert np.allclose(
        supervisory_control_output,
        [wind_power_cmd, solar_power_cmd, battery_power_cmd]
    )

    ## Only solar controller
    test_controller = HybridSupervisoryControllerBaseline(
        interface=test_interface,
        input_dict=test_hercules_dict,
        wind_controller=None,
        solar_controller=solar_controller,
        battery_controller=None
    )

    test_controller.prev_solar_power = solar_current # To override filtering
    test_controller.prev_wind_power = 0
    test_controller.step(test_hercules_dict) # Run the controller once to update measurements
    supervisory_control_output = test_controller.supervisory_control()

    wind_power_cmd = 0 # No wind controller!
    solar_power_cmd = power_ref
    battery_power_cmd = 0 # No battery controller!

    assert np.allclose(
        supervisory_control_output,
        [wind_power_cmd, solar_power_cmd, battery_power_cmd]
    )

def test_BatteryPassthroughController():
    test_interface = HerculesHybridADInterface(test_hercules_dict)
    test_controller = BatteryPassthroughController(test_interface, test_hercules_dict)

    power_ref = 1000
    test_controller.measurements_dict["power_reference"] = power_ref
    test_controller.compute_controls()
    assert test_controller.controls_dict["power_setpoint"] == power_ref

def test_SolarPassthroughController():
    test_interface = HerculesHybridADInterface(test_hercules_dict)
    test_controller = SolarPassthroughController(test_interface, test_hercules_dict)

    power_ref = 1000
    test_controller.measurements_dict["solar_power_reference"] = power_ref
    test_controller.compute_controls()
    assert test_controller.controls_dict["power_setpoint"] == power_ref

def test_BatteryController():
    test_interface = HerculesBatteryInterface(test_hercules_dict)
    test_controller = BatteryController(test_interface, test_hercules_dict, {"k_batt":0.1})

    # Test when starting with 0 power output
    power_ref = 1000
    test_hercules_dict["py_sims"]["test_battery"]["outputs"] = {"power": 0, "soc": 0.3}
    test_hercules_dict["external_signals"]["plant_power_reference"] = power_ref
    test_controller.step(test_hercules_dict)
    out_0 = test_controller.controls_dict["power_setpoint"]
    assert 0 < out_0 < power_ref

    # Test that increasing the gain increases the control response
    test_controller = BatteryController(test_interface, test_hercules_dict, {"k_batt":0.5})
    test_controller.step(test_hercules_dict)
    out_1 = test_controller.controls_dict["power_setpoint"]
    assert out_0 < out_1 < power_ref

    # Decreasing the gain slows the response
    test_controller = BatteryController(test_interface, test_hercules_dict, {"k_batt":0.01})
    test_controller.step(test_hercules_dict)
    out_2 = test_controller.controls_dict["power_setpoint"]
    assert 0 < out_2 < out_0

    # More complex test for smoothing capabilities (mid-low gain)
    power_refs_in = np.tile(np.array([1000.0, -1000.0]), 5)
    power_refs_out = np.zeros_like(power_refs_in)
    test_controller = BatteryController(test_interface, test_hercules_dict, {"k_batt":0.1})

    battery_power = 0
    for i, pr_in in enumerate(power_refs_in):
        test_hercules_dict["external_signals"]["plant_power_reference"] = pr_in
        test_hercules_dict["py_sims"]["test_battery"]["outputs"]["power"] = -battery_power
        test_hercules_dict["time"] += 1
        out = test_controller.step(test_hercules_dict)
        battery_power = out["py_sims"]["inputs"]["battery_signal"]
        power_refs_out[i] = battery_power

    assert (power_refs_out > -1000.0).all()
    assert (power_refs_out < 1000.0).all()

    # Test SOC-based clipping
    clipping_threshold_0 = [0.0, 0.0, 1.0, 1.0] # No clipping
    clipping_threshold_1 = [0.1, 0.2, 0.8, 0.9] # Clipping at 10%--20% and 80%--90%
    clipping_threshold_2 = [0.0, 0.5, 0.5, 1.0] # Clipping throughout

    # at 30% SOC, all should match if power reference is small
    test_hercules_dict["py_sims"]["test_battery"]["outputs"] = {"power": 0, "soc": 0.3}
    test_hercules_dict["external_signals"]["plant_power_reference"] = power_ref
    test_controller_0 = BatteryController(
        test_interface,
        test_hercules_dict,
        {"clipping_thresholds":clipping_threshold_0}
    )
    test_controller_0.step(test_hercules_dict)
    out_0 = test_controller_0.controls_dict["power_setpoint"]

    test_controller_1 = BatteryController(
        test_interface,
        test_hercules_dict,
        {"clipping_thresholds":clipping_threshold_1}
    )
    test_controller_1.step(test_hercules_dict)
    out_1 = test_controller_1.controls_dict["power_setpoint"]

    test_controller_2 = BatteryController(
        test_interface,
        test_hercules_dict,
        {"clipping_thresholds":clipping_threshold_2}
    )
    test_controller_2.step(test_hercules_dict)
    out_2 = test_controller_2.controls_dict["power_setpoint"]

    assert out_0 == out_1
    assert out_0 == out_0

    # Clipping comes into play in 2 when the reference is large
    test_controller_0.x = 0
    test_controller_1.x = 0
    test_controller_2.x = 0
    test_hercules_dict["external_signals"]["plant_power_reference"] = 20000
    test_controller_0.step(test_hercules_dict)
    out_0 = test_controller_0.controls_dict["power_setpoint"]
    test_controller_1.step(test_hercules_dict)
    out_1 = test_controller_1.controls_dict["power_setpoint"]
    test_controller_2.step(test_hercules_dict)
    out_2 = test_controller_2.controls_dict["power_setpoint"]

    assert out_0 == out_1
    assert out_0 > out_2

    # at 85% SOC and large reference, 1 should be clipped
    test_hercules_dict["py_sims"]["test_battery"]["outputs"] = {"power": 0, "soc": 0.85}
    test_controller_0.x = 0
    test_controller_1.x = 0
    test_controller_0.step(test_hercules_dict)
    out_0 = test_controller_0.controls_dict["power_setpoint"]
    test_controller_1.step(test_hercules_dict)
    out_1 = test_controller_1.controls_dict["power_setpoint"]
    
    assert out_0 > out_1
>>>>>>> 259b63a2
<|MERGE_RESOLUTION|>--- conflicted
+++ resolved
@@ -76,12 +76,6 @@
     _ = LookupBasedWakeSteeringController(interface=test_interface, input_dict=test_hercules_dict)
     _ = WindFarmPowerDistributingController(interface=test_interface, input_dict=test_hercules_dict)
     _ = WindFarmPowerTrackingController(interface=test_interface, input_dict=test_hercules_dict)
-<<<<<<< HEAD
-    _ = HybridSupervisoryControllerBaseline(interface=test_interface, input_dict=test_hercules_dict)
-    _ = HybridSupervisoryControllerBaseline_ForecastDemo(
-        interface=test_interface, input_dict=test_hercules_dict
-    )
-=======
     _ = HybridSupervisoryControllerBaseline(
         interface=test_interface,
         input_dict=test_hercules_dict,
@@ -90,7 +84,6 @@
     _ = SolarPassthroughController(interface=test_interface, input_dict=test_hercules_dict)
     _ = BatteryPassthroughController(interface=test_interface, input_dict=test_hercules_dict)
     _ = BatteryController(interface=test_interface, input_dict=test_hercules_dict)
->>>>>>> 259b63a2
 
 
 def test_LookupBasedWakeSteeringController():
@@ -255,52 +248,6 @@
     assert np.allclose(
             supervisory_control_output,
             [wind_power_cmd, solar_power_cmd, battery_power_cmd]
-        ) # To charge battery
-
-def test_HybridSupervisoryControllerBaseline_subsets():
-    """
-    Tests that the HybridSupervisoryControllerBaseline can be run with only
-    some of the wind, solar, and battery controllers.
-    """
-    test_interface = HerculesHybridADInterface(test_hercules_dict)
-
-    # Establish lower controllers
-    wind_controller = WindFarmPowerTrackingController(test_interface, test_hercules_dict)
-    solar_controller = SolarPassthroughController(test_interface, test_hercules_dict)
-    battery_controller = BatteryPassthroughController(test_interface, test_hercules_dict)
-
-    ## First, try with wind and solar only
-    test_controller = HybridSupervisoryControllerBaseline(
-        interface=test_interface,
-        input_dict=test_hercules_dict,
-        wind_controller=wind_controller,
-        solar_controller=solar_controller,
-        battery_controller=None
-    )
-
-    solar_current = 800 
-    wind_current = [600, 300]
-    power_ref = 1000
-
-    # Simply test the supervisory_control method, for the time being
-    test_hercules_dict["external_signals"]["plant_power_reference"] = power_ref
-    test_hercules_dict["hercules_comms"]["amr_wind"]["test_farm"]["turbine_powers"] = wind_current
-    test_hercules_dict["py_sims"]["test_solar"]["outputs"]["power_mw"] = solar_current / 1e3
-    test_controller.prev_solar_power = solar_current # To override filtering
-    test_controller.prev_wind_power = sum(wind_current) # To override filtering
-
-    test_controller.step(test_hercules_dict) # Run the controller once to update measurements
-    supervisory_control_output = test_controller.supervisory_control()
-
-    wind_solar_current = sum(wind_current)+solar_current
-    wind_power_cmd = sum(wind_current)-(wind_solar_current - power_ref)/2
-    solar_power_cmd = solar_current-(wind_solar_current - power_ref)/2
-    battery_power_cmd = 0 # No battery controller!
-
-    assert np.allclose(
-            supervisory_control_output,
-            [wind_power_cmd, solar_power_cmd, battery_power_cmd]
-<<<<<<< HEAD
         ) # To charge battery
 
 def test_HybridSupervisoryControllerBaseline_ForecastDemo():
@@ -329,7 +276,50 @@
     del test_forecast_dict["ws_median_0"]
 
     assert forecast_dict == test_forecast_dict
-=======
+
+def test_HybridSupervisoryControllerBaseline_subsets():
+    """
+    Tests that the HybridSupervisoryControllerBaseline can be run with only
+    some of the wind, solar, and battery controllers.
+    """
+    test_interface = HerculesHybridADInterface(test_hercules_dict)
+
+    # Establish lower controllers
+    wind_controller = WindFarmPowerTrackingController(test_interface, test_hercules_dict)
+    solar_controller = SolarPassthroughController(test_interface, test_hercules_dict)
+    battery_controller = BatteryPassthroughController(test_interface, test_hercules_dict)
+
+    ## First, try with wind and solar only
+    test_controller = HybridSupervisoryControllerBaseline(
+        interface=test_interface,
+        input_dict=test_hercules_dict,
+        wind_controller=wind_controller,
+        solar_controller=solar_controller,
+        battery_controller=None
+    )
+
+    solar_current = 800 
+    wind_current = [600, 300]
+    power_ref = 1000
+
+    # Simply test the supervisory_control method, for the time being
+    test_hercules_dict["external_signals"]["plant_power_reference"] = power_ref
+    test_hercules_dict["hercules_comms"]["amr_wind"]["test_farm"]["turbine_powers"] = wind_current
+    test_hercules_dict["py_sims"]["test_solar"]["outputs"]["power_mw"] = solar_current / 1e3
+    test_controller.prev_solar_power = solar_current # To override filtering
+    test_controller.prev_wind_power = sum(wind_current) # To override filtering
+
+    test_controller.step(test_hercules_dict) # Run the controller once to update measurements
+    supervisory_control_output = test_controller.supervisory_control()
+
+    wind_solar_current = sum(wind_current)+solar_current
+    wind_power_cmd = sum(wind_current)-(wind_solar_current - power_ref)/2
+    solar_power_cmd = solar_current-(wind_solar_current - power_ref)/2
+    battery_power_cmd = 0 # No battery controller!
+
+    assert np.allclose(
+            supervisory_control_output,
+            [wind_power_cmd, solar_power_cmd, battery_power_cmd]
         )
 
     ## Next, wind and battery only
@@ -552,5 +542,4 @@
     test_controller_1.step(test_hercules_dict)
     out_1 = test_controller_1.controls_dict["power_setpoint"]
     
-    assert out_0 > out_1
->>>>>>> 259b63a2
+    assert out_0 > out_1