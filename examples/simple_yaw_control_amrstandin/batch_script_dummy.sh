--- conflicted
+++ resolved
@@ -11,11 +11,7 @@
 export HELICS_PORT=32000
 
 # Set up the helics broker
-<<<<<<< HEAD
-helics_broker -t zmq  -f 2 --consoleloglevel=trace --loglevel=debug --local_port=$HELICS_PORT & 
-=======
 helics_broker -t zmq  -f 2 --loglevel="debug" --local_port=$HELICS_PORT & 
->>>>>>> ebfb8964
 
 # Need to set this to your emu_python folder
 # cd /home/pfleming/emu_python/emu_python
